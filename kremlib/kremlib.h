#ifndef __KREMLIB_H
#define __KREMLIB_H

#include <inttypes.h>
#include <stdbool.h>
#include <stdio.h>
#include <stdlib.h>
#include <string.h>
#include <time.h>

/******************************************************************************/
/* Some macros to ease compatibility                                          */
/******************************************************************************/

/* Define __cdecl and friends when using GCC, so that we can safely compile code
 * that contains __cdecl on all platforms. Note that this is in a separate
 * header so that Dafny-generated code can include just this file. */
#include "gcc_compat.h"

#ifdef __GNUC__
#define inline __inline__
#endif

/* GCC-specific attribute syntax; everyone else gets the standard C inline
 * attribute. */
#ifdef __GNU_C__
#ifndef __clang__
#define force_inline inline __attribute__((always_inline))
#else
#define force_inline inline
#endif
#else
#define force_inline inline
#endif

/******************************************************************************/
/* Implementing C.fst                                                         */
/******************************************************************************/

/* Uppercase issue; we have to define lowercase versions of the C macros (as we
 * have no way to refer to an uppercase *variable* in F*). */
extern int exit_success;
extern int exit_failure;

void print_string(const char *s);
void print_bytes(uint8_t *b, uint32_t len);

/* If some globals need to be initialized before the main, then kremlin will
 * generate and try to link last a function with this type: */
void kremlinit_globals();

/******************************************************************************/
/* Stubs to ease compilation of non-Low* code                                 */
/******************************************************************************/

/* Some types that KreMLin has no special knowledge of; many of them appear in
 * signatures of ghost functions, meaning that it suffices to give them (any)
 * definition. */
typedef void *FStar_Seq_Base_seq, *Prims_prop, *FStar_HyperStack_mem,
    *FStar_Set_set, *Prims_st_pre_h, *FStar_Heap_heap, *Prims_all_pre_h,
    *FStar_TSet_set, *Prims_string, *Prims_list, *FStar_Map_t, *FStar_UInt63_t_,
    *FStar_Int63_t_, *FStar_UInt63_t, *FStar_Int63_t, *FStar_UInt_uint_t,
    *FStar_Int_int_t, *FStar_HyperStack_stackref, *FStar_Bytes_bytes,
    *FStar_HyperHeap_rid, *FStar_Heap_aref, *FStar_Monotonic_Heap_heap,
    *FStar_Monotonic_Heap_aref, *FStar_Monotonic_HyperHeap_rid,
    *FStar_Monotonic_HyperStack_mem;

/* In statement position, exiting is easy. */
#define KRML_EXIT                                                              \
  do {                                                                         \
    printf("Unimplemented function at %s:%d\n", __FILE__, __LINE__);           \
    exit(254);                                                                 \
  } while (0)

/* In expression position, use the comma-operator and a malloc to return an
 * expression of the right size. KreMLin passes t as the parameter to the macro. */
#define KRML_EABORT(t, msg)                                                    \
  (printf("KreMLin abort at %s:%d\n%s\n", __FILE__, __LINE__, msg), exit(255), \
   *((t *)malloc(sizeof(t))))

/* In FStar.Buffer.fst, the size of arrays is uint32_t, but it's a number of
 * *elements*. Do an ugly, run-time check (some of which KreMLin can eliminate). */
#define KRML_CHECK_SIZE(elt, size)                                             \
  if (((size_t)size) > SIZE_MAX / sizeof(elt)) {                               \
    printf("Maximum allocatable size exceeded, aborting before overflow at "   \
           "%s:%d\n",                                                          \
           __FILE__, __LINE__);                                                \
    exit(253);                                                                 \
  }

#define FStar_Buffer_eqb(b1, b2, n)                                            \
  (memcmp((b1), (b2), (n) * sizeof((b1)[0])) == 0)

/* Stubs to make ST happy. Important note: you must generate a use of the macro
 * argument, otherwise, you may have FStar_ST_recall(f) as the only use of f;
 * KreMLin will think that this is a valid use, but then the C compiler, after
 * macro expansion, will error out. */
#define FStar_HyperHeap_root 0
#define FStar_Pervasives_Native_fst(x) (x).fst
#define FStar_Pervasives_Native_snd(x) (x).snd
#define FStar_Seq_Base_createEmpty(x) 0
#define FStar_Seq_Base_create(len, init) 0
#define FStar_Seq_Base_upd(s, i, e) 0
#define FStar_Seq_Base_eq(l1, l2) 0
#define FStar_Seq_Base_length(l1) 0
#define FStar_Seq_Base_append(x, y) 0
#define FStar_Seq_Base_slice(x, y, z) 0
#define FStar_Seq_Properties_snoc(x, y) 0
#define FStar_Seq_Properties_cons(x, y) 0
#define FStar_Seq_Base_index(x, y) 0
#define FStar_HyperStack_is_eternal_color(x) 0
#define FStar_Monotonic_HyperHeap_root 0
#define FStar_Buffer_to_seq_full(x) 0
#define FStar_Buffer_recall(x)
#define FStar_HyperStack_ST_op_Colon_Equals(x, v) KRML_EXIT
#define FStar_HyperStack_ST_op_Bang(x) 0
#define FStar_HyperStack_ST_salloc(x) 0
#define FStar_HyperStack_ST_ralloc(x, y) 0
#define FStar_HyperStack_ST_new_region(x) 0
#define FStar_Monotonic_RRef_m_alloc(x)                                        \
  { 0 }

#define FStar_HyperStack_ST_recall(x)                                          \
  do {                                                                         \
    (void)(x);                                                                 \
  } while (0)

#define FStar_HyperStack_ST_recall_region(x)                                   \
  do {                                                                         \
    (void)(x);                                                                 \
  } while (0)

#define FStar_Monotonic_RRef_m_recall(x1, x2)                                  \
  do {                                                                         \
    (void)(x1);                                                                \
    (void)(x2);                                                                \
  } while (0)

#define FStar_Monotonic_RRef_m_write(x1, x2, x3, x4, x5)                       \
  do {                                                                         \
    (void)(x1);                                                                \
    (void)(x2);                                                                \
    (void)(x3);                                                                \
    (void)(x4);                                                                \
    (void)(x5);                                                                \
  } while (0)

/******************************************************************************/
/* Endian-ness macros that can only be implemented in C                       */
/******************************************************************************/

/* ... for Linux */
#if defined(__linux__) || defined(__CYGWIN__)
#include <endian.h>

/* ... for OSX */
#elif defined(__APPLE__)
#include <libkern/OSByteOrder.h>
#define htole64(x) OSSwapHostToLittleInt64(x)
#define le64toh(x) OSSwapLittleToHostInt64(x)
#define htobe64(x) OSSwapHostToBigInt64(x)
#define be64toh(x) OSSwapBigToHostInt64(x)

#define htole16(x) OSSwapHostToLittleInt16(x)
#define le16toh(x) OSSwapLittleToHostInt16(x)
#define htobe16(x) OSSwapHostToBigInt16(x)
#define be16toh(x) OSSwapBigToHostInt16(x)

#define htole32(x) OSSwapHostToLittleInt32(x)
#define le32toh(x) OSSwapLittleToHostInt32(x)
#define htobe32(x) OSSwapHostToBigInt32(x)
#define be32toh(x) OSSwapBigToHostInt32(x)

/* ... for Windows */
#elif (defined(_WIN16) || defined(_WIN32) || defined(_WIN64)) &&               \
    !defined(__WINDOWS__)
#include <windows.h>

#if BYTE_ORDER == LITTLE_ENDIAN

#if defined(_MSC_VER)
#include <stdlib.h>
#define htobe16(x) _byteswap_ushort(x)
#define htole16(x) (x)
#define be16toh(x) _byteswap_ushort(x)
#define le16toh(x) (x)

#define htobe32(x) _byteswap_ulong(x)
#define htole32(x) (x)
#define be32toh(x) _byteswap_ulong(x)
#define le32toh(x) (x)

#define htobe64(x) _byteswap_uint64(x)
#define htole64(x) (x)
#define be64toh(x) _byteswap_uint64(x)
#define le64toh(x) (x)

#elif defined(__GNUC__) || defined(__clang__)

#define htobe16(x) __builtin_bswap16(x)
#define htole16(x) (x)
#define be16toh(x) __builtin_bswap16(x)
#define le16toh(x) (x)

#define htobe32(x) __builtin_bswap32(x)
#define htole32(x) (x)
#define be32toh(x) __builtin_bswap32(x)
#define le32toh(x) (x)

#define htobe64(x) __builtin_bswap64(x)
#define htole64(x) (x)
#define be64toh(x) __builtin_bswap64(x)
#define le64toh(x) (x)
#endif

#elif BYTE_ORDER == BIG_ENDIAN

/* that would be xbox 360 */
#define htobe16(x) (x)
#define htole16(x) __builtin_bswap16(x)
#define be16toh(x) (x)
#define le16toh(x) __builtin_bswap16(x)

#define htobe32(x) (x)
#define htole32(x) __builtin_bswap32(x)
#define be32toh(x) (x)
#define le32toh(x) __builtin_bswap32(x)

#define htobe64(x) (x)
#define htole64(x) __builtin_bswap64(x)
#define be64toh(x) (x)
#define le64toh(x) __builtin_bswap64(x)

#endif

#endif

/* Loads and stores. These avoid undefined behavior due to unaligned memory
 * accesses, via memcpy. */

inline static uint16_t load16(uint8_t *b) {
  uint16_t x;
  memcpy(&x, b, 2);
  return x;
}

inline static uint32_t load32(uint8_t *b) {
  uint32_t x;
  memcpy(&x, b, 4);
  return x;
}

inline static uint64_t load64(uint8_t *b) {
  uint64_t x;
  memcpy(&x, b, 8);
  return x;
}

inline static void store16(uint8_t *b, uint16_t i) { memcpy(b, &i, 2); }

inline static void store32(uint8_t *b, uint32_t i) { memcpy(b, &i, 4); }

inline static void store64(uint8_t *b, uint64_t i) { memcpy(b, &i, 8); }

#define load16_le(b) (le16toh(load16(b)))
#define store16_le(b, i) (store16(b, htole16(i)))
#define load16_be(b) (be16toh(load16(b)))
#define store16_be(b, i) (store16(b, htobe16(i)))

#define load32_le(b) (le32toh(load32(b)))
#define store32_le(b, i) (store32(b, htole32(i)))
#define load32_be(b) (be32toh(load32(b)))
#define store32_be(b, i) (store32(b, htobe32(i)))

#define load64_le(b) (le64toh(load64(b)))
#define store64_le(b, i) (store64(b, htole64(i)))
#define load64_be(b) (be64toh(load64(b)))
#define store64_be(b, i) (store64(b, htobe64(i)))

/******************************************************************************/
/* Checked integers to ease the compilation of non-Low* code                  */
/******************************************************************************/

typedef int32_t Prims_pos, Prims_nat, Prims_nonzero, Prims_int,
    krml_checked_int_t;

inline static bool Prims_op_GreaterThanOrEqual(int32_t x, int32_t y) {
  return x >= y;
}

inline static bool Prims_op_LessThanOrEqual(int32_t x, int32_t y) {
  return x <= y;
}

inline static bool Prims_op_GreaterThan(int32_t x, int32_t y) { return x > y; }

inline static bool Prims_op_LessThan(int32_t x, int32_t y) { return x < y; }

#define RETURN_OR(x)                                                           \
  do {                                                                         \
    int64_t __ret = x;                                                         \
    if (__ret < INT32_MIN || INT32_MAX < __ret) {                              \
      printf("Prims.{int,nat,pos} integer overflow at %s:%d\n", __FILE__,      \
             __LINE__);                                                        \
      exit(252);                                                               \
    }                                                                          \
    return __ret;                                                              \
  } while (0)

inline static int32_t Prims_pow2(int32_t x) {
  RETURN_OR((int64_t)1 << (int64_t)x);
}

inline static int32_t Prims_op_Multiply(int32_t x, int32_t y) {
  RETURN_OR((int64_t)x * (int64_t)y);
}

inline static int32_t Prims_op_Addition(int32_t x, int32_t y) {
  RETURN_OR((int64_t)x + (int64_t)y);
}

inline static int32_t Prims_op_Subtraction(int32_t x, int32_t y) {
  RETURN_OR((int64_t)x - (int64_t)y);
}

inline static int32_t Prims_op_Division(int32_t x, int32_t y) {
  RETURN_OR((int64_t)x / (int64_t)y);
}

inline static int32_t Prims_op_Modulus(int32_t x, int32_t y) {
  RETURN_OR((int64_t)x % (int64_t)y);
}

inline static int8_t FStar_UInt8_uint_to_t(int8_t x) { return x; }
inline static int16_t FStar_UInt16_uint_to_t(int16_t x) { return x; }
inline static int32_t FStar_UInt32_uint_to_t(int32_t x) { return x; }
inline static int64_t FStar_UInt64_uint_to_t(int64_t x) { return x; }

inline static int8_t FStar_UInt8_v(int8_t x) { return x; }
inline static int16_t FStar_UInt16_v(int16_t x) { return x; }
inline static int32_t FStar_UInt32_v(int32_t x) { return x; }
inline static int64_t FStar_UInt64_v(int64_t x) { return x; }

/******************************************************************************/
/* Implementation of machine integers (possibly of 128-bit integers)          */
/******************************************************************************/

/* Integer types */
typedef uint64_t FStar_UInt64_t, FStar_UInt64_t_;
typedef int64_t FStar_Int64_t, FStar_Int64_t_;
typedef uint32_t FStar_UInt32_t, FStar_UInt32_t_;
typedef int32_t FStar_Int32_t, FStar_Int32_t_;
typedef uint16_t FStar_UInt16_t, FStar_UInt16_t_;
typedef int16_t FStar_Int16_t, FStar_Int16_t_;
typedef uint8_t FStar_UInt8_t, FStar_UInt8_t_;
typedef int8_t FStar_Int8_t, FStar_Int8_t_;

static inline uint32_t rotate32_left(uint32_t x, uint32_t n) {
  /*  assert (n<32); */
  return (x << n) | (x >> (-n & 31));
}
static inline uint32_t rotate32_right(uint32_t x, uint32_t n) {
  /*  assert (n<32); */
  return (x >> n) | (x << (-n & 31));
}

/* Constant time comparisons */
static inline uint8_t FStar_UInt8_eq_mask(uint8_t x, uint8_t y) {
  x = ~(x ^ y);
  x &= x << 4;
  x &= x << 2;
  x &= x << 1;
  return (int8_t)x >> 7;
}

static inline uint8_t FStar_UInt8_gte_mask(uint8_t x, uint8_t y) {
  return ~(uint8_t)(((int32_t)x - y) >> 31);
}

static inline uint16_t FStar_UInt16_eq_mask(uint16_t x, uint16_t y) {
  x = ~(x ^ y);
  x &= x << 8;
  x &= x << 4;
  x &= x << 2;
  x &= x << 1;
  return (int16_t)x >> 15;
}

static inline uint16_t FStar_UInt16_gte_mask(uint16_t x, uint16_t y) {
  return ~(uint16_t)(((int32_t)x - y) >> 31);
}

static inline uint32_t FStar_UInt32_eq_mask(uint32_t x, uint32_t y) {
  x = ~(x ^ y);
  x &= x << 16;
  x &= x << 8;
  x &= x << 4;
  x &= x << 2;
  x &= x << 1;
  return ((int32_t)x) >> 31;
}

static inline uint32_t FStar_UInt32_gte_mask(uint32_t x, uint32_t y) {
  return ~((uint32_t)(((int64_t)x - y) >> 63));
}

static inline uint64_t FStar_UInt64_eq_mask(uint64_t x, uint64_t y) {
  x = ~(x ^ y);
  x &= x << 32;
  x &= x << 16;
  x &= x << 8;
  x &= x << 4;
  x &= x << 2;
  x &= x << 1;
  return ((int64_t)x) >> 63;
}

static inline uint64_t FStar_UInt64_gte_mask(uint64_t x, uint64_t y) {
  uint64_t low63 =
      ~((uint64_t)((int64_t)((int64_t)(x & UINT64_C(0x7fffffffffffffff)) -
                             (int64_t)(y & UINT64_C(0x7fffffffffffffff))) >>
                   63));
  uint64_t high_bit =
      ~((uint64_t)((int64_t)((int64_t)(x & UINT64_C(0x8000000000000000)) -
                             (int64_t)(y & UINT64_C(0x8000000000000000))) >>
                   63));
  return low63 & high_bit;
}


/* Platform-specific 128-bit arithmetic. These are static functions in a header,
 * so that each translation unit gets its own copy and the C compiler can
 * optimize. */
#ifndef KRML_NOUINT128
typedef unsigned __int128 FStar_UInt128_t, FStar_UInt128_t_, uint128_t;

static inline void print128(unsigned char *where, uint128_t n) {
  printf("%s: [%" PRIu64 ",%" PRIu64 "]\n", where, (uint64_t)(n >> 64),
         (uint64_t)n);
}

static inline uint128_t load128_le(uint8_t *b) {
  uint128_t l = (uint128_t)load64_le(b);
  uint128_t h = (uint128_t)load64_le(b + 8);
  return (h << 64 | l);
}

static inline void store128_le(uint8_t *b, uint128_t n) {
  store64_le(b, (uint64_t)n);
  store64_le(b + 8, (uint64_t)(n >> 64));
}

static inline uint128_t load128_be(uint8_t *b) {
  uint128_t h = (uint128_t)load64_be(b);
  uint128_t l = (uint128_t)load64_be(b + 8);
  return (h << 64 | l);
}

static inline void store128_be(uint8_t *b, uint128_t n) {
  store64_be(b, (uint64_t)(n >> 64));
  store64_be(b + 8, (uint64_t)n);
}

#define FStar_UInt128_add(x, y) ((x) + (y))
#define FStar_UInt128_mul(x, y) ((x) * (y))
#define FStar_UInt128_add_mod(x, y) ((x) + (y))
#define FStar_UInt128_sub(x, y) ((x) - (y))
#define FStar_UInt128_sub_mod(x, y) ((x) - (y))
#define FStar_UInt128_logand(x, y) ((x) & (y))
#define FStar_UInt128_logor(x, y) ((x) | (y))
#define FStar_UInt128_logxor(x, y) ((x) ^ (y))
#define FStar_UInt128_lognot(x) (~(x))
#define FStar_UInt128_shift_left(x, y) ((x) << (y))
#define FStar_UInt128_shift_right(x, y) ((x) >> (y))
#define FStar_UInt128_uint64_to_uint128(x) ((uint128_t)(x))
#define FStar_UInt128_uint128_to_uint64(x) ((uint64_t)(x))
#define FStar_UInt128_mul_wide(x, y) ((uint128_t)(x) * (y))
#define FStar_UInt128_op_Hat_Hat(x, y) ((x) ^ (y))

static inline uint128_t FStar_UInt128_eq_mask(uint128_t x, uint128_t y) {
  uint64_t mask =
      FStar_UInt64_eq_mask((uint64_t)(x >> 64), (uint64_t)(y >> 64)) &
      FStar_UInt64_eq_mask(x, y);
  return ((uint128_t)mask) << 64 | mask;
}

static inline uint128_t FStar_UInt128_gte_mask(uint128_t x, uint128_t y) {
  uint64_t mask =
      (FStar_UInt64_gte_mask(x >> 64, y >> 64) &
       ~(FStar_UInt64_eq_mask(x >> 64, y >> 64))) |
      (FStar_UInt64_eq_mask(x >> 64, y >> 64) & FStar_UInt64_gte_mask(x, y));
  return ((uint128_t)mask) << 64 | mask;
}

#else /* !defined(KRML_UINT128) */

/* This is a bad circular dependency... should fix it properly. */
#include "FStar.h"

// This is a hack, not sure how to work around cyclic dep.

/* Bytes */
typedef void* FStar_Bytes_bytes;

extern FStar_Bytes_bytes FStar_Bytes_create(FStar_UInt32_t x, uint8_t y);
extern krml_checked_int_t FStar_Bytes_len(FStar_Bytes_bytes bs);
extern K___FStar_Bytes_bytes_FStar_Bytes_bytes FStar_Bytes_split(FStar_Bytes_bytes bs, FStar_UInt32_t i);
extern FStar_Bytes_bytes FStar_Bytes_append(FStar_Bytes_bytes b1, FStar_Bytes_bytes b2);
extern FStar_Bytes_bytes FStar_Bytes_xor(FStar_UInt32_t x, FStar_Bytes_bytes b1, FStar_Bytes_bytes b2);
extern FStar_Bytes_bytes FStar_Bytes_bytes_of_int(krml_checked_int_t k, krml_checked_int_t n);
extern krml_checked_int_t FStar_Bytes_int_of_bytes(FStar_Bytes_bytes bs);
extern FStar_Bytes_bytes FStar_Bytes_twobytes(K___uint8_t_uint8_t two_bytes);
extern int FStar_Bytes_get(FStar_Bytes_bytes bs, uint32_t i);
extern int FStar_Bytes_repr_bytes(Prims_nat bs);
extern FStar_Bytes_bytes FStar_Bytes_abyte(uint8_t byte);
extern FStar_Bytes_bytes FStar_Bytes_utf8_encode(Prims_string str);
extern FStar_Bytes_bytes FStar_Bytes_bytes_of_hex(Prims_string str);
static FStar_Bytes_bytes FStar_Bytes_empty_bytes;

/* End Bytes */

typedef FStar_UInt128_uint128 FStar_UInt128_t_, uint128_t;

/* A series of definitions written using pointers. */
static inline void print128_(unsigned char *where, uint128_t *n) {
  printf("%s: [%" PRIu64 ",%" PRIu64 "]\n", where, n->high, n->low);
}

static inline void load128_le_(uint8_t *b, uint128_t *r) {
  r->low = load64_le(b);
  r->high = load64_le(b + 8);
}

static inline void store128_le_(uint8_t *b, uint128_t *n) {
  store64_le(b, n->low);
  store64_le(b + 8, n->high);
}

static inline void load128_be_(uint8_t *b, uint128_t *r) {
  r->high = load64_be(b);
  r->low = load64_be(b + 8);
}

static inline void store128_be_(uint8_t *b, uint128_t *n) {
  store64_be(b, n->high);
  store64_be(b + 8, n->low);
}

#ifndef KRML_NOSTRUCT_PASSING

static inline void print128(unsigned char *where, uint128_t n) {
  print128_(where, &n);
}

static inline uint128_t load128_le(uint8_t *b) {
  uint128_t r;
  load128_le_(b, &r);
  return r;
}

static inline void store128_le(uint8_t *b, uint128_t n) { store128_le_(b, &n); }

static inline uint128_t load128_be(uint8_t *b) {
  uint128_t r;
  load128_be_(b, &r);
  return r;
}

static inline void store128_be(uint8_t *b, uint128_t n) { store128_be_(b, &n); }

#else /* !defined(KRML_STRUCT_PASSING) */

#define print128 print128_
#define load128_le load128_le_
#define store128_le store128_le_
#define load128_be load128_be_
#define store128_be store128_be_

#endif /* KRML_STRUCT_PASSING */
#endif /* KRML_UINT128 */


<<<<<<< HEAD
=======
extern FStar_Bytes_bytes FStar_Bytes_create(FStar_UInt32_t x, uint8_t y);
extern krml_checked_int_t FStar_Bytes_len(FStar_Bytes_bytes bs);
extern K___FStar_Bytes_bytes_FStar_Bytes_bytes FStar_Bytes_split(FStar_Bytes_bytes bs, FStar_UInt32_t i);
extern FStar_Bytes_bytes FStar_Bytes_append(FStar_Bytes_bytes b1, FStar_Bytes_bytes b2);
extern FStar_Bytes_bytes FStar_Bytes_xor(FStar_UInt32_t x, FStar_Bytes_bytes b1, FStar_Bytes_bytes b2);
extern FStar_Bytes_bytes FStar_Bytes_bytes_of_int(krml_checked_int_t k, krml_checked_int_t n);
extern krml_checked_int_t FStar_Bytes_int_of_bytes(FStar_Bytes_bytes bs);
extern FStar_Bytes_bytes FStar_Bytes_twobytes(K___uint8_t_uint8_t two_bytes);
extern int FStar_Bytes_get(FStar_Bytes_bytes bs, uint32_t i);
extern int FStar_Bytes_repr_bytes(Prims_nat bs);
extern FStar_Bytes_bytes FStar_Bytes_abyte(uint8_t byte);

extern FStar_Bytes_bytes FStar_Bytes_utf8_encode(Prims_string str);
/* hack */
void Curve25519_pubshare(int K___FStar_Bytes_bytes_FStar_Bytes_bytes);

static FStar_Bytes_bytes FStar_Bytes_empty_bytes;
>>>>>>> e6b09407
#endif /* __KREMLIB_H */<|MERGE_RESOLUTION|>--- conflicted
+++ resolved
@@ -579,9 +579,12 @@
 #endif /* KRML_STRUCT_PASSING */
 #endif /* KRML_UINT128 */
 
-
-<<<<<<< HEAD
-=======
+// This is a hack, not sure how to work around cyclic dep.
+#include "FStar.h"
+
+/* Bytes */
+typedef void* FStar_Bytes_bytes;
+
 extern FStar_Bytes_bytes FStar_Bytes_create(FStar_UInt32_t x, uint8_t y);
 extern krml_checked_int_t FStar_Bytes_len(FStar_Bytes_bytes bs);
 extern K___FStar_Bytes_bytes_FStar_Bytes_bytes FStar_Bytes_split(FStar_Bytes_bytes bs, FStar_UInt32_t i);
@@ -594,10 +597,5 @@
 extern int FStar_Bytes_repr_bytes(Prims_nat bs);
 extern FStar_Bytes_bytes FStar_Bytes_abyte(uint8_t byte);
 
-extern FStar_Bytes_bytes FStar_Bytes_utf8_encode(Prims_string str);
-/* hack */
-void Curve25519_pubshare(int K___FStar_Bytes_bytes_FStar_Bytes_bytes);
-
-static FStar_Bytes_bytes FStar_Bytes_empty_bytes;
->>>>>>> e6b09407
+
 #endif /* __KREMLIB_H */