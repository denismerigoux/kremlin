(** This module rewrites the original AST to send it into Low*, the subset we
 * know how to translate to C. *)

open Ast
open DeBruijn
open Idents
open Warnings
open PrintAst.Ops
open Helpers


(* Count the number of occurrences of each variable ***************************)

let count_and_remove_locals = object (self)

  inherit [binder list] map

  method! extend env binder =
    binder.node.mark := 0;
    binder :: env

  method! ebound env _ i =
    let b = List.nth env i in
    incr b.node.mark;
    EBound i

  method! elet env _ b e1 e2 =
    (* Remove unused variables. Important to get rid of calls to [HST.get()]. *)
    let e1 = self#visit env e1 in
    let env = self#extend env b in
    let e2 = self#visit env e2 in
    if !(b.node.mark) = 0 && is_pure_c_value e1 then
      (snd (open_binder b e2)).node
    else if !(b.node.mark) = 0 then
      if e1.typ = TUnit then
        ELet ({ b with node = { b.node with meta = Some MetaSequence }}, e1, e2)
      else
        ELet ({ b with node = { b.node with meta = Some MetaSequence }}, push_ignore e1, e2)
    else
      ELet (b, e1, e2)

  method! ebufsub env _ e1 e2 =
    (* This creates more opportunities for values to be eliminated if unused.
     * Also, AstToCStar emits BufSub (e, 0) as just e, so we need the value
     * check to be in agreement on both sides. *)
    match e2.node with
    | EConstant (_, "0") ->
        (self#visit env e1).node
    | _ ->
        EBufSub (self#visit env e1, self#visit env e2)

end

let implies x y =
  not x || y

let unused_binder binders i =
  let b = List.nth binders i in
  let unused b =
    !(b.node.mark) = 0 && (b.typ = TUnit || b.typ = TAny)
  in
  (* The first binder may be marked as unused only if there's another unused
   * binder later on, otherwise, it serves at the one remaining binder that
   * makes sure this is still a function, and not a computation. *)
  unused b &&
  implies (i = 0) (List.exists (fun b -> not (unused b)) (List.tl binders))

(* To be run immediately after the phase above. *)
let build_unused_map map = object
  inherit [unit] map

  method dfunction () cc flags n ret name binders body =
    (* for i = 0 to List.length binders - 1 do *)
    (*   KPrint.bprintf "%a/%d(%d): %b\n" plid name i (List.length binders) (unused_binder binders i) *)
    (* done; *)
    Hashtbl.add map name (KList.make (List.length binders) (unused_binder binders));
    DFunction (cc, flags, n, ret, name, binders, body)
end

(* Ibid. *)
let remove_unused_parameters map = object (self)
  inherit [unit] map

  method dfunction () cc flags n ret name binders body =
    let n_binders = List.length binders in
    let body = List.fold_left (fun body i ->
      if unused_binder binders i then
        DeBruijn.subst any (n_binders - 1 - i) body
      else
        body
    ) body (KList.make n_binders (fun i -> i)) in
    let body = self#visit () body in
    let unused = KList.make (List.length binders) (fun i -> not (unused_binder binders i)) in
    let binders = KList.filter_mask unused binders in
    DFunction (cc, flags, n, ret, name, binders, body)

  method eapp () t e es =
    let es = List.map (self#visit ()) es in
    match e.node with
    | EQualified lid when
      Hashtbl.mem map lid &&
      List.length (Hashtbl.find map lid) = List.length (snd (flatten_arrow e.typ)) ->
        let e =
          let t, ts = flatten_arrow e.typ in
          let ts = KList.filter_mask (List.map not (Hashtbl.find map lid)) ts in
          { e with typ = fold_arrow ts t }
        in
        (* There are some partial applications lurking around in spec... Checker
         * should really remove these. *)
        let are_unused, _ = KList.split (List.length es) (Hashtbl.find map lid) in
        let es, to_evaluate = List.fold_left2 (fun (es, to_evaluate) unused arg ->
          if unused then
            if is_pure_c_value arg then
              es, to_evaluate
            else
              let x, _atom = mk_binding "unused" arg.typ in
              es, (x, arg) :: to_evaluate
          else
            arg :: es, to_evaluate
        ) ([], []) are_unused es in
        let es = List.rev es in
        let to_evaluate = List.rev to_evaluate in
        (nest to_evaluate t (with_type t (EApp (e, es)))).node

    | _ ->
        EApp (self#visit () e, es)
end


(* Get wraparound semantics for arithmetic operations using casts to uint_* ***)

let wrapping_arithmetic = object (self)

  inherit [unit] map

  method! eapp () _ e es =
    match e.node, es with
    | EOp (((K.AddW | K.SubW | K.MultW | K.DivW) as op), w), [ e1; e2 ] when K.is_signed w ->
        let unsigned_w = K.unsigned_of_signed w in
        let e = mk_op (K.without_wrap op) unsigned_w in
        let e1 = self#visit () e1 in
        let e2 = self#visit () e2 in
        let c e = { node = ECast (e, TInt unsigned_w); typ = TInt unsigned_w } in
        (** TODO: the second call to [c] is optional per the C semantics, but in
         * order to preserve typing, we have to insert it... maybe recognize
         * that pattern later on at the C emission level? *)
        let unsigned_app = { node = EApp (e, [ c e1; c e2 ]); typ = TInt unsigned_w } in
        ECast (unsigned_app, TInt w)

    | EOp (((K.AddW | K.SubW | K.MultW | K.DivW) as op), w), [ e1; e2 ] when K.is_unsigned w ->
        let e = mk_op (K.without_wrap op) w in
        let e1 = self#visit () e1 in
        let e2 = self#visit () e2 in
        EApp (e, [ e1; e2 ])

    | _, es ->
        EApp (self#visit () e, List.map (self#visit ()) es)
end


(* Convert back and forth between [e1; e2] and [let _ = e1 in e2]. ************)

let sequence_to_let = object (self)

  inherit [unit] map

  method! esequence () _ es =
    let es = List.map (self#visit ()) es in
    match List.rev es with
    | last :: first_fews ->
        (List.fold_left (fun cont e ->
          { node = ELet (sequence_binding (), e, lift 1 cont); typ = last.typ }
        ) last first_fews).node
    | [] ->
        failwith "[sequence_to_let]: impossible (empty sequence)"

  method! eignore () t e =
    (nest_in_return_pos t (fun _ e -> with_type t (EIgnore (self#visit () e))) e).node

end

let let_to_sequence = object (self)

  inherit [unit] map

  method! elet env _ b e1 e2 =
    match b.node.meta with
    | Some MetaSequence ->
        let e1 = self#visit env e1 in
        let _, e2 = open_binder b e2 in
        let e2 = self#visit env e2 in
        begin match e1.node, e2.node with
        | _, EUnit ->
            (* let _ = e1 in () *)
            e1.node
        | ECast ({ node = EUnit; _ }, _), _
        | EUnit, _ ->
            (* let _ = () in e2 *)
            e2.node
        | _, ESequence es ->
            ESequence (e1 :: es)
        | _ ->
            ESequence [e1; e2]
        end
    | None ->
        let e2 = self#visit env e2 in
        ELet (b, e1, e2)

end

(* This pass rewrites:
 *   let x = if ... then e else e'
 * into:
 *   let x = any;
 *   if ... then
 *     x <- e
 *   else
 *     x <- e'
 *
 * The code is prettier if we push the assignment under lets, ifs and switches.
 * We also rewrite:
 *   x <- if ... then ...
 * the same way. *)
let let_if_to_assign = object (self)

  inherit [unit] map

  method private make_assignment lhs e1 =
    let nest_assign = nest_in_return_pos TUnit (fun i innermost -> {
      node = EAssign (DeBruijn.lift i lhs, innermost);
      typ = TUnit
    }) in
    match e1.node with
    | EIfThenElse (cond, e_then, e_else) ->
        let e_then = nest_assign (self#visit () e_then) in
        let e_else = nest_assign (self#visit () e_else) in
        with_unit (EIfThenElse (cond, e_then, e_else))

    | ESwitch (e, branches) ->
        let branches = List.map (fun (tag, e) -> tag, nest_assign (self#visit () e)) branches in
        with_unit (ESwitch (e, branches))

    | _ ->
        invalid_arg "make_assignment"

  method! elet () t b e1 e2 =
    match e1.node, b.node.meta with
    | (EIfThenElse _ | ESwitch _), None ->
        (* [b] holds the return value of the conditional *)
        let b = mark_mut b in
        let e = self#make_assignment (with_type b.typ (EBound 0)) (DeBruijn.lift 1 e1) in
        ELet (b, any, with_type t (
          ELet (sequence_binding (), e, DeBruijn.lift 1 (self#visit () e2))))

    | _ ->
        (* This may be a statement-let; visit both. *)
        ELet (b, self#visit () e1, self#visit () e2)

  method! eassign () _ e1 e2 =
    match e2.node with
    | (EIfThenElse _ | ESwitch _) ->
        (self#make_assignment e1 e2).node

    | _ ->
        EAssign (e1, e2)

end

let no_empty_then = object (self)

  inherit [unit] map

  method! eifthenelse env _ e1 e2 e3 =
    let e1 = self#visit env e1 in
    let e2 = self#visit env e2 in
    let e3 = self#visit env e3 in
    match e2.node with
    | EUnit when e3.node <> EUnit ->
        EIfThenElse (Helpers.mk_not e1, e3, e2)
    | _ ->
        EIfThenElse (e1, e2, e3)

end

(* No left-nested let-bindings ************************************************)

(* This function returns an expression that can successfully be translated as a
 * C* statement, after going through let-if-to-assign conversion.
 * - This function shall be called wherever statements are expected (function
 *   bodies; then/else branches; branches of switches).
 * - It returns a series of let-bindings nested over an expression in terminal
 *   position.
 * - It guarantees that if-then-else nodes appear either in statement position,
 *   or immediately under a let-binding, meaning they will undergo
 *   let-if-to-assign conversion. *)
type pos =
  | UnderStmtLet
  | AssignRhs
  | Unspecified

let rec hoist_stmt e =
  let mk node = { node; typ = e.typ } in
  match e.node with
  | EApp (e, es) ->
      (* A call is allowed in terminal position regardless of whether it has
       * type unit (generates a statement) or not (generates a [EReturn expr]). *)
      let lhs, e = hoist_expr Unspecified e in
      let lhss, es = List.split (List.map (hoist_expr Unspecified) es) in
      let lhs = lhs @ List.flatten lhss in
      nest lhs e.typ (mk (EApp (e, es)))

  | ELet (binder, e1, e2) ->
      (* When building a statement, let-bindings may nest right but not left. *)
      let lhs, e1 = hoist_expr UnderStmtLet e1 in
      let binder, e2 = open_binder binder e2 in
      let e2 = hoist_stmt e2 in
      nest lhs e.typ (mk (ELet (binder, e1, close_binder binder e2)))

  | EIfThenElse (e1, e2, e3) ->
      if e.typ = TUnit then
        let lhs, e1 = hoist_expr Unspecified e1 in
        let e2 = hoist_stmt e2 in
        let e3 = hoist_stmt e3 in
        nest lhs e.typ (mk (EIfThenElse (e1, e2, e3)))
      else
        let lhs, e = hoist_expr Unspecified e in
        nest lhs e.typ e

  | ESwitch (e1, branches) ->
      if e.typ = TUnit then
        let lhs, e1 = hoist_expr Unspecified e1 in
        let branches = List.map (fun (tag, e2) -> tag, hoist_stmt e2) branches in
        nest lhs e.typ (mk (ESwitch (e1, branches)))
      else
        let lhs, e = hoist_expr Unspecified e in
        nest lhs e.typ e

  | EFor (binder, e1, e2, e3, e4) ->
      assert (e.typ = TUnit);
      (* The semantics is that [e1] is evaluated once, so it's fine to hoist any
       * let-bindings it generates. *)
      let lhs1, e1 = hoist_expr (if binder.node.meta = Some MetaSequence then UnderStmtLet else Unspecified) e1 in
      let binder, s = opening_binder binder in
      let e2 = s e2 and e3 = s e3 and e4 = s e4 in
      (* [e2] and [e3], however, are evaluated at each loop iteration! *)
      let lhs2, e2 = hoist_expr Unspecified e2 in
      let lhs3, e3 = hoist_expr UnderStmtLet e3 in
      if lhs2 <> [] || lhs3 <> [] then
        fatal_error "The translation of this for-loop's condition or iteration \
          expression gives rise to intermediary let-bindings!\n\
          %a\n\
          Let-bindings are:\n\
          %a" ppexpr e pplbs (lhs2 @ lhs3);
      let e4 = hoist_stmt e4 in
      let s = closing_binder binder in
      nest lhs1 e.typ (mk (EFor (binder, e1, s e2, s e3, s e4)))

  | EWhile (e1, e2) ->
      (* All of the following cases are valid statements (their return type is
       * [TUnit]. *)
      assert (e.typ = TUnit);
      let lhs, e1 = hoist_expr Unspecified e1 in
      if lhs <> [] then
        fatal_error "The translation of this while loop's condition expression \
          gives rise to let-bindings!\n\
          %a\n\
          Let-bindings are:\n\
          %a" ppexpr e pplbs lhs;
      let e2 = hoist_stmt e2 in
      mk (EWhile (e1, e2))

  | EAssign (e1, e2) ->
      assert (e.typ = TUnit);
      let lhs1, e1 = hoist_expr Unspecified e1 in
      let lhs2, e2 = hoist_expr AssignRhs e2 in
      nest (lhs1 @ lhs2) e.typ (mk (EAssign (e1, e2)))

  | EBufWrite (e1, e2, e3) ->
      assert (e.typ = TUnit);
      let lhs1, e1 = hoist_expr Unspecified e1 in
      let lhs2, e2 = hoist_expr Unspecified e2 in
      let lhs3, e3 = hoist_expr Unspecified e3 in
      nest (lhs1 @ lhs2 @ lhs3) e.typ (mk (EBufWrite (e1, e2, e3)))

  | EBufBlit (e1, e2, e3, e4, e5) ->
      assert (e.typ = TUnit);
      let lhs1, e1 = hoist_expr Unspecified e1 in
      let lhs2, e2 = hoist_expr Unspecified e2 in
      let lhs3, e3 = hoist_expr Unspecified e3 in
      let lhs4, e4 = hoist_expr Unspecified e4 in
      let lhs5, e5 = hoist_expr Unspecified e5 in
      nest (lhs1 @ lhs2 @ lhs3 @ lhs4 @ lhs5) e.typ (mk (EBufBlit (e1, e2, e3, e4, e5)))

  | EReturn e ->
      let lhs, e = hoist_expr Unspecified e in
      nest lhs e.typ (mk (EReturn e))

  | EBreak ->
      mk EBreak

  | EComment (s, e, s') ->
      mk (EComment (s, hoist_stmt e, s'))

  | EMatch _ ->
      failwith "[hoist_t]: EMatch not properly desugared"

  | ETuple _ ->
      failwith "[hoist_t]: ETuple not properly desugared"

  | ESequence _ ->
      failwith "[hoist_t]: sequences should've been translated as let _ ="

  | _ ->
      let lhs, e = hoist_expr Unspecified e in
      nest lhs e.typ e

(* This function returns an expression that can be successfully translated as a
 * C* expression. *)
and hoist_expr pos e =
  let mk node = { node; typ = e.typ } in
  match e.node with
  | ETApp _ ->
      assert false

  | EAbort _
  | EAny
  | EBound _
  | EOpen _
  | EQualified _
  | EConstant _
  | EUnit
  | EPushFrame | EPopFrame
  | EBool _
  | EString _
  | EEnum _
  | EAddrOf _
  | EOp _ ->
      [], e

  | EComment (s, e, s') ->
      let lhs, e = hoist_expr Unspecified e in
      lhs, mk (EComment (s, e, s'))

  | EIgnore e ->
      let lhs, e = hoist_expr Unspecified e in
      lhs, mk (EIgnore e)

  | EApp (e, es) ->
      (* TODO: assert that in the case of a lazily evaluated boolean operator,
       * there are no intermediary let-bindings there... or does F* guarantee
       * that no effectful computations can occur there? *)
      let lhs, e = hoist_expr Unspecified e in
      let lhss, es = List.split (List.map (hoist_expr Unspecified) es) in
      (* TODO: reverse the order and use [rev_append] here *)
      let lhs = lhs @ List.flatten lhss in
      lhs, mk (EApp (e, es))

  | ELet (binder, e1, e2) ->
      let lhs1, e1 = hoist_expr UnderStmtLet e1 in
      let binder, e2 = open_binder binder e2 in
      (* The caller (e.g. [hoist_t]) takes care, via [nest], of closing this
       * binder. *)
      let lhs2, e2 = hoist_expr pos e2 in
      lhs1 @ [ binder, e1 ] @ lhs2, e2

  | EIfThenElse (e1, e2, e3) ->
      let t = e.typ in
      let lhs1, e1 = hoist_expr Unspecified e1 in
      let e2 = hoist_stmt e2 in
      let e3 = hoist_stmt e3 in
      if pos = UnderStmtLet then
        lhs1, mk (EIfThenElse (e1, e2, e3))
      else
        let b, body, cont = mk_named_binding "ite" t (EIfThenElse (e1, e2, e3)) in
        lhs1 @ [ b, body ], cont

  | ESwitch (e1, branches) ->
      let t = e.typ in
      let lhs, e1 = hoist_expr Unspecified e1 in
      let branches = List.map (fun (tag, e) -> tag, hoist_stmt e) branches in
      if pos = UnderStmtLet then
        lhs, mk (ESwitch (e1, branches))
      else
        let b, body, cont = mk_named_binding "sw" t (ESwitch (e1, branches)) in
        lhs @ [ b, body ], cont

  | EWhile (e1, e2) ->
      let lhs1, e1 = hoist_expr Unspecified e1 in
      if lhs1 <> [] then
        fatal_error "The translation of this while loop's condition expression \
          gives rise to let-bindings!\n\
          %a\n\
          Let-bindings are:\n\
          %a" ppexpr e pplbs lhs1;
      let e2 = hoist_stmt e2 in
      if pos = UnderStmtLet then
        [], mk (EWhile (e1, e2))
      else
        let b = fresh_binder "_" TUnit in
        let b = { b with node = { b.node with meta = Some MetaSequence }} in
        [ b, mk (EWhile (e1, e2)) ], mk EUnit

  | EFor (binder, e1, e2, e3, e4) ->
      let lhs1, e1 = hoist_expr (if binder.node.meta = Some MetaSequence then UnderStmtLet else Unspecified) e1 in
      let binder, s = opening_binder binder in
      let e2 = s e2 and e3 = s e3 and e4 = s e4 in
      let lhs2, e2 = hoist_expr Unspecified e2 in
      let lhs3, e3 = hoist_expr UnderStmtLet e3 in
      if lhs2 <> [] || lhs3 <> [] then
        fatal_error "The translation of this for-loop's condition or iteration \
          expression gives rise to intermediary let-bindings!\n\
          %a\n\
          Let-bindings are:\n\
          %a" ppexpr e pplbs (lhs2 @ lhs3);
      let e4 = hoist_stmt e4 in
      let s = closing_binder binder in
      if pos = UnderStmtLet then
        lhs1, mk (EFor (binder, e1, s e2, s e3, s e4))
      else
        let b = fresh_binder "_" TUnit in
        let b = { b with node = { b.node with meta = Some MetaSequence }} in
        lhs1 @ [ b, mk (EFor (binder, e1, s e2, s e3, s e4)) ], mk EUnit

  | EFun (binders, expr, t) ->
      let binders, expr = open_binders binders expr in
      let expr = hoist_stmt expr in
      let expr = close_binders binders expr in
      [], mk (EFun (binders, expr, t))

  | EAssign (e1, e2) ->
      let lhs1, e1 = hoist_expr Unspecified e1 in
      let rhspos = if is_array e1.typ then AssignRhs else Unspecified in
      let lhs2, e2 = hoist_expr rhspos e2 in
      if pos = UnderStmtLet then
        lhs1 @ lhs2, mk (EAssign (e1, e2))
      else
        let b = fresh_binder "_" TUnit in
        let b = { b with node = { b.node with meta = Some MetaSequence }} in
        lhs1 @ lhs2 @ [ b, mk (EAssign (e1, e2)) ], mk EUnit

  | EBufCreate (l, e1, e2) ->
      let t = e.typ in
      let lhs1, e1 = hoist_expr Unspecified e1 in
      let lhs2, e2 = hoist_expr Unspecified e2 in
      if pos = UnderStmtLet || pos = AssignRhs then
        lhs1 @ lhs2, mk (EBufCreate (l, e1, e2))
      else
        let b, body, cont = mk_named_binding "buf" t (EBufCreate (l, e1, e2)) in
        lhs1 @ lhs2 @ [ b, body ], cont

  | EBufCreateL (l, es) ->
      let t = e.typ in
      let lhs, es = List.split (List.map (hoist_expr Unspecified) es) in
      let lhs = List.flatten lhs in
      if pos = UnderStmtLet || pos = AssignRhs then
        lhs, mk (EBufCreateL (l, es))
      else
        let b, body, cont = mk_named_binding "buf" t (EBufCreateL (l, es)) in
        lhs @ [ b, body ], cont

  | EBufRead (e1, e2) ->
      let lhs1, e1 = hoist_expr Unspecified e1 in
      let lhs2, e2 = hoist_expr Unspecified e2 in
      lhs1 @ lhs2, mk (EBufRead (e1, e2))

  | EBufWrite (e1, e2, e3) ->
      let lhs1, e1 = hoist_expr Unspecified e1 in
      let lhs2, e2 = hoist_expr Unspecified e2 in
      let lhs3, e3 = hoist_expr Unspecified e3 in
      let lhs = lhs1 @ lhs2 @ lhs3 in
      if pos = UnderStmtLet then
        lhs, mk (EBufWrite (e1, e2, e3))
      else
        let b = fresh_binder "_" TUnit in
        let b = { b with node = { b.node with meta = Some MetaSequence }} in
        lhs @ [ b, mk (EBufWrite (e1, e2, e3)) ], mk EUnit

  | EBufBlit (e1, e2, e3, e4, e5) ->
      let lhs1, e1 = hoist_expr Unspecified e1 in
      let lhs2, e2 = hoist_expr Unspecified e2 in
      let lhs3, e3 = hoist_expr Unspecified e3 in
      let lhs4, e4 = hoist_expr Unspecified e4 in
      let lhs5, e5 = hoist_expr Unspecified e5 in
      let lhs = lhs1 @ lhs2 @ lhs3 @ lhs4 @ lhs5 in
      if pos = UnderStmtLet then
        lhs, mk (EBufBlit (e1, e2, e3, e4, e5))
      else
        let b = fresh_binder "_" TUnit in
        let b = { b with node = { b.node with meta = Some MetaSequence }} in
        lhs @ [ b, mk (EBufBlit (e1, e2, e3, e4, e5)) ], mk EUnit

  | EBufFill (e1, e2, e3) ->
      let lhs1, e1 = hoist_expr Unspecified e1 in
      let lhs2, e2 = hoist_expr Unspecified e2 in
      let lhs3, e3 = hoist_expr Unspecified e3 in
      let lhs = lhs1 @ lhs2 @ lhs3 in
      if pos = UnderStmtLet then
        lhs, mk (EBufFill (e1, e2, e3))
      else
        let b = fresh_binder "_" TUnit in
        let b = { b with node = { b.node with meta = Some MetaSequence }} in
        lhs @ [ b, mk (EBufFill (e1, e2, e3)) ], mk EUnit

  | EBufSub (e1, e2) ->
      let lhs1, e1 = hoist_expr Unspecified e1 in
      let lhs2, e2 = hoist_expr Unspecified e2 in
      lhs1 @ lhs2, mk (EBufSub (e1, e2))

  | ECast (e, t) ->
      let lhs, e = hoist_expr Unspecified e in
      lhs, mk (ECast (e, t))

  | EField (e, f) ->
      let lhs, e = hoist_expr Unspecified e in
      lhs, mk (EField (e, f))

  | EFlat fields ->
      let lhs, fields = List.split (List.map (fun (ident, expr) ->
        let lhs, expr = hoist_expr Unspecified expr in
        lhs, (ident, expr)
      ) fields) in
      List.flatten lhs, mk (EFlat fields)

  | ECons (ident, es) ->
      let lhs, es = List.split (List.map (hoist_expr Unspecified) es) in
      List.flatten lhs, mk (ECons (ident, es))

  | ETuple _ ->
      failwith "[hoist_t]: ETuple not properly desugared"

  | EMatch _ ->
      failwith "[hoist_t]: EMatch"

  | ESequence _ ->
      fatal_error "[hoist_t]: sequences should've been translated as let _ ="

  | EReturn _ | EBreak ->
      raise_error (Unsupported "[return] or [break] expressions should only appear in statement position")

let hoist = object
  inherit ignore_everything
  inherit [_] map

  method dfunction () cc flags n ret name binders expr =
    (* TODO: no nested let-bindings in top-level value declarations either *)
    let binders, expr = open_binders binders expr in
    let expr = hoist_stmt expr in
    let expr = close_binders binders expr in
    DFunction (cc, flags, n, ret, name, binders, expr)
end


(* Relax the criterion a little bit for terminal positions ********************)

let rec fixup_return_pos e =
  (* We know how to insert returns and won't need assignments for things that
   * are in terminal position. To keep in sync with [AstToCStar.extract_stmts]
   * and [AstToCStar.translate_function_block]. This transforms:
   *   let x = if ... then ... else in
   *   x
   * into:
   *   if .. then ... else
   * because it's valid for if nodes to appear in terminal position (idem for
   * switch nodes).
   * *)
  with_type e.typ (match e.node with
  | ELet (_, ({ node = (EIfThenElse _ | ESwitch _); _ } as e), { node = EBound 0; _ }) ->
      (fixup_return_pos e).node
  | ELet (_, ({ node = (EIfThenElse _ | ESwitch _); _ } as e),
    { node = ECast ({ node = EBound 0; _ }, t); _ }) ->
      (nest_in_return_pos t (fun _ e -> with_type t (ECast (e, t))) (fixup_return_pos e)).node
  | EIfThenElse (e1, e2, e3) ->
      EIfThenElse (e1, fixup_return_pos e2, fixup_return_pos e3)
  | ESwitch (e1, branches) ->
      ESwitch (e1, List.map (fun (t, e) -> t, fixup_return_pos e) branches)
  | ELet (b, e1, e2) ->
      ELet (b, e1, fixup_return_pos e2)
  | e ->
      e
  )

let fixup_hoist = object
  inherit ignore_everything
  inherit [_] map

  method dfunction () cc flags n ret name binders expr =
    DFunction (cc, flags, n, ret, name, binders, fixup_return_pos expr)
end


(* No partial applications ****************************************************)

let eta_expand = object
  inherit [_] map
  inherit ignore_everything

  method dglobal () flags name t body =
    (* TODO: eta-expand partially applied functions *)
    match t with
    | TArrow _ ->
        let tret, targs = flatten_arrow t in
        let n = List.length targs in
        let binders, args = List.split (List.mapi (fun i t ->
          with_type t { name = Printf.sprintf "x%d" i; mut = false; mark = ref 0; meta = None; atom = Atom.fresh () },
          { node = EBound (n - i - 1); typ = t }
        ) targs) in
        let body = { node = EApp (body, args); typ = tret } in
        DFunction (None, flags, 0, tret, name, binders, body)
    | _ ->
        DGlobal (flags, name, t, body)
end


(* Make top-level names C-compatible using a global translation table **********)

let skip_prefix prefix =
  List.exists ((=) (String.concat "." prefix)) !Options.no_prefix

let target_c_name lident =
  if skip_prefix (fst lident) then
    snd lident
  else
    string_of_lident lident

let record_name lident =
  [], GlobalNames.record (string_of_lident lident) (target_c_name lident)

let record_toplevel_names = object
  inherit [_] map

  method dglobal () flags name t body =
    DGlobal (flags, record_name name, t, body)

  method dfunction () cc flags n ret name args body =
    DFunction (cc, flags, n, ret, record_name name, args, body)

  method dexternal () cc name t =
    DExternal (cc, record_name name, t)

  method dtype () name flags n t =
    DType (record_name name, flags, n, t)

  method dtypeenum () tags =
    Enum (List.map record_name tags)
end

let t lident =
  [], GlobalNames.translate (string_of_lident lident) (target_c_name lident)

let replace_references_to_toplevel_names = object(self)
  inherit [unit] map

  method tapp () lident args =
    TApp (t lident, List.map (self#visit_t ()) args)

  method tqualified () lident =
    TQualified (t lident)

  method equalified () _ lident =
    EQualified (t lident)

  method dglobal () flags name typ body =
    DGlobal (flags, t name, self#visit_t () typ, self#visit () body)

  method dfunction () cc flags n ret name args body =
    DFunction (cc, flags, n, self#visit_t () ret, t name, self#binders () args, self#visit () body)

  method dexternal () cc name typ =
    DExternal (cc, t name, self#visit_t () typ)

  method dtype () name flags n d =
    DType (t name, flags, n, self#type_def () (Some name) d)

  method dtypeenum () tags =
    Enum (List.map t tags)

  method penum () _ name =
    PEnum (t name)

  method eenum () _ name =
    EEnum (t name)

  method eswitch () _ e branches =
    ESwitch (self#visit () e, List.map (fun (tag, e) -> t tag, self#visit () e) branches)
end

(* Extend the lifetimes of buffers ********************************************)

(** This function hoists let-buffers up to the nearest enclosing push_frame so
 * that their lifetime is not shortened by an upcoming C braced block.
 *
 * Consider:
 *   push_frame ();
 *   let b = if true then let b1 = bufcreatel ... in subbuf b1 0 else ... in
 *
 * This is fine per the C* semantics but not safe to transform "as is" into: {[
 *   int* b;
 *   if true then {
 *     int b1[] = { 1, 2, 3, 4, 5 };
 *     b = b1;
 *   }
 * ]}
 *
 * This function rewrites the snippet above into:
 *   push_frame ();
 *   let b1: array int 5 = any;
 *   let b = if true then b1 <-copy-- bufcreatel ...; subbuf b1 0 else ...
 *
 * This introduces a new copy-assignment operator (encoded via an assignment
 * whose type is Array instead of Buf) which is implemented as a memcpy later
 * on.
 *
 * This function assumes [hoist] has been run so that every single [EBufCreate]
 * appears as a [let x = bufcreate...], always in statement position.
 * The [hoist] transformation will be called a second time (after inlining)
 * meaning that it will encounter nodes of the form [b1 <-copy-- bufcreatel];
 * [hoist] may be tempted to hoist these buffer create operations, but thanks to
 * the [AssignRhs] case, knows that it shouldn't. *)
let rec hoist_bufcreate (e: expr) =
  let mk node = { node; typ = e.typ } in
  match e.node with
  | EMatch _ ->
      failwith "expected to run after match compilation"

  | EIfThenElse (e1, e2, e3) ->
      let b2, e2 = hoist_bufcreate e2 in
      let b3, e3 = hoist_bufcreate e3 in
      b2 @ b3, mk (EIfThenElse (e1, e2, e3))

  | ESwitch (e, branches) ->
      let bs, branches = List.fold_left (fun (bss, branches) (t, e) ->
        let bs, e = hoist_bufcreate e in
        bs @ bss, (t, e) :: branches
      ) ([], []) branches in
      let bs = List.rev bs in
      let branches = List.rev branches in
      bs, mk (ESwitch (e, branches))

  | EWhile (e1, e2) ->
      let bs, e2 = hoist_bufcreate e2 in
      bs, mk (EWhile (e1, e2))

  | ELet (b, ({ node = EPushFrame; _ } as e1), e2) ->
      [], mk (ELet (b, e1, under_pushframe e2))

  | ELet (b, e1, e2) ->
      (* Either:
       *   [let x: t* = bufcreatel ...] (as-is in the original code)
       *   [let x: t[n] = any] (because C89 hoisting kicked in) *)
      begin match strengthen_array b.typ e1 with
      | TArray _ as typ ->
          let b, e2 = open_binder b e2 in
          let b = { b with typ } in
          let bs, e2 = hoist_bufcreate e2 in
          (mark_mut b, any) :: bs,
          if e1.node <> EAny then
            mk (ELet (sequence_binding (),
              with_unit (EAssign (with_type typ (EOpen (b.node.name, b.node.atom)), e1)),
              lift 1 e2
            ))
          else
            e2
      | _ ->
          let b1, e1 = hoist_bufcreate e1 in
          let b2, e2 = hoist_bufcreate e2 in
          b1 @ b2, mk (ELet (b, e1, e2))
      end

  | _ ->
      [], e

and under_pushframe (e: expr) =
  let mk node = { node; typ = e.typ } in
  match e.node with
  | ELet (b, e1, e2) ->
      let b1, e1 = hoist_bufcreate e1 in
      let e2 = under_pushframe e2 in
      nest b1 e.typ (mk (ELet (b, e1, e2)))
  | _ ->
      let b, e' = hoist_bufcreate e in
      nest b e.typ e'

(* This function skips the first few statements until we hit the first
 * push_frame, and then starts hoisting. The reason for that is:
 * - either whatever happens before push is benign
 * - or, something happens (e.g. allocation), and this means that the function
 *   WILL be inlined, and that its caller will take care of hoisting things up
 *   in the second round.
 * Note: we could do this in a simpler manner with a visitor whose env is a
 * [ref * (list (binder * expr))] but that would degrade the quality of the
 * code. This recursive routine is smarter and preserves the sequence of
 * let-bindings starting from the beginning of the scope. *)
let rec skip (e: expr) =
  let mk node = { node; typ = e.typ } in
  match e.node with
  | ELet (b, ({ node = EPushFrame; _ } as e1), e2) ->
      mk (ELet (b, e1, under_pushframe e2))
  | ELet (b, e1, e2) ->
      mk (ELet (b, e1, skip e2))
  (* Descend into conditionals that are in return position. *)
  | EIfThenElse (e1, e2, e3) ->
      mk (EIfThenElse (e1, skip e2, skip e3))
  | ESwitch (e, branches) ->
      mk (ESwitch (e, List.map (fun (t, e) -> t, skip e) branches))
  | _ ->
      e

let hoist_bufcreate = object
  inherit ignore_everything
  inherit [_] map

  method dfunction () cc flags n ret name binders expr =
    try
      DFunction (cc, flags, n, ret, name, binders, skip expr)
    with Fatal s ->
      KPrint.bprintf "Fatal error in %a:\n%s\n" plid name s;
      exit 151
end

(* Dealing with local functions ***********************************************)

(* TODO: this should ABSOLUTELY be implemented at the F* level -- it's
 * ridiculous to have that sort of normalization steps happen here. *)
let remove_local_function_bindings = object(self)

  inherit [unit] map

  method! elet env _ b e1 e2 =
    let e1 = self#visit env e1 in
    match e1.node with
    | ECast ({ node = EFun _; _ } as e1, _) ->
        let e2 = DeBruijn.subst e1 0 e2 in
        (self#visit env e2).node
    | EFun _ ->
        let e2 = DeBruijn.subst e1 0 e2 in
        (self#visit env e2).node
    | _ ->
        let e2 = self#visit env e2 in
        ELet (b, e1, e2)

  method! eapp env t e es =
    let e = self#visit env e in
    let es = List.map (self#visit env) es in
    match e.node with
    | EFun (_, body, _) ->
        (safe_substitution es body t).node
    | _ ->
        EApp (e, es)
end

(* Combinators ****************************************************************)

(* This needs to happen after local function bindings have been substituted. *)
let combinators = object(self)

  inherit [_] map as super

  method! eapp () t e es =
    match e.node, es with
    | EQualified ([ "C"; "Loops" ], "for_"), [ start; finish; _inv; { node = EFun (_, body, _); _ } ] ->
        (* Relying on the invariant that, if [finish] is effectful, F* has
         * hoisted it *)
        if not (is_value finish) then
          Warnings.fatal_error "%a is not a value" pexpr finish;
        let b = fresh_binder "i" uint32 in
        let b = mark_mut b in
        let cond = mk_lt (lift 1 finish) in
        let iter = mk_incr in
        (* Note: no need to shift, the body was under a one-argument lambda
         * already. *)
        EFor (b, start, cond, iter, self#visit () body)

    | EQualified ([ "C"; "Loops" ], "interruptible_for"), [ start; finish; _inv; { node = EFun (_, body, _); _ } ] ->
        (* Relying on the invariant that, if [finish] is effectful, F* has
         * hoisted it *)
        assert (is_value finish);
        let b = fresh_binder "b" TBool in
        let b = mark_mut b in
        let i = fresh_binder "i" uint32 in
        let i = mark_mut i in
        let iter = mk_incr in
        (* First binder. *)
        ELet (b, efalse, with_type t (
        (* Second binder. *)
        ELet (i, lift 1 start, with_type t (
        ESequence [
          with_type TUnit (EFor (
            (* Third binder. *)
            Helpers.unused_binding (),
            any,
            mk_and
              (mk_not (with_type TBool (EBound 2)))
              (mk_neq (with_type uint32 (EBound 1)) (lift 3 finish)),
            lift 1 iter,
            with_unit (EIgnore (self#visit () (lift 2 body)))));
          with_type t (ETuple [
            with_type uint32 (EBound 0);
            with_type TBool (EBound 1)])]))))

    | EQualified ([ "C"; "Loops" ], s), [ { node = EFun (_, body, _); _ } ]
      when KString.starts_with s "do_while" ->
        EWhile (etrue, with_unit (
          EIfThenElse (DeBruijn.subst eunit 0 (self#visit () body),
            with_unit EBreak,
            eunit)))

    | _ ->
        super#eapp () t e es

end



(* The various series of rewritings called by Kremlin.ml **********************)

(* Debug any intermediary AST as follows: *)
(* PPrint.(Print.(print (PrintAst.print_files files ^^ hardline))); *)

(* Macros that may generate tuples and sequences. Run before data types
 * compilation, once. *)
let simplify0 (files: file list): file list =
  let files = visit_files () remove_local_function_bindings files in
  let files = visit_files () combinators files in
  let files = visit_files () wrapping_arithmetic files in
  files

(* Many phases rely on a statement like language where let-bindings, buffer
 * allocations and writes are hoisted; where if-then-else is always in statement
 * position; where sequences are not nested. These series of transformations
 * re-establish this invariant. *)
let simplify2 (files: file list): file list =
  let files = visit_files () sequence_to_let files in
<<<<<<< HEAD
=======
  let files = visit_files () remove_local_function_bindings files in
  let files = visit_files () combinators files in
  let files = visit_files [] count_and_remove_locals files in
>>>>>>> 80009f37
  let files = visit_files () hoist files in
  let files = if !Options.c89 then visit_files (ref []) SimplifyC89.hoist_lets files else files in
  let files = visit_files () hoist_bufcreate files in
  let files = visit_files () fixup_hoist files in
  let files = visit_files () let_if_to_assign files in
  let files = visit_files () no_empty_then files in
  let files = visit_files () let_to_sequence files in
  files

(* This should be run late since inlining may create more opportunities for the
 * removal of unused variables. *)
let remove_unused (files: file list): file list =
  let files = visit_files [] count_and_remove_locals files in
  let map = Hashtbl.create 41 in
  let files = visit_files () (build_unused_map map) files in
  let files = visit_files () (remove_unused_parameters map) files in
  files

(* Allocate C names avoiding keywords and name collisions. This should be done
 * as the last operations, otherwise, any table for memoization suddenly becomes
 * invalid. *)
let to_c_names (files: file list): file list =
  let files = visit_files () record_toplevel_names files in
  let files = visit_files () replace_references_to_toplevel_names files in
  files
<|MERGE_RESOLUTION|>--- conflicted
+++ resolved
@@ -1030,12 +1030,6 @@
  * re-establish this invariant. *)
 let simplify2 (files: file list): file list =
   let files = visit_files () sequence_to_let files in
-<<<<<<< HEAD
-=======
-  let files = visit_files () remove_local_function_bindings files in
-  let files = visit_files () combinators files in
-  let files = visit_files [] count_and_remove_locals files in
->>>>>>> 80009f37
   let files = visit_files () hoist files in
   let files = if !Options.c89 then visit_files (ref []) SimplifyC89.hoist_lets files else files in
   let files = visit_files () hoist_bufcreate files in
