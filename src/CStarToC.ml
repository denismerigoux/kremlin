--- conflicted
+++ resolved
@@ -144,19 +144,10 @@
   | C.Cast (_, C.Constant (_, "1")) ->
       Expr (Op2 (K.Assign, Index (e_array, Constant (K.UInt32, "0")), e_value))
   | _ ->
-<<<<<<< HEAD
-      (* Our buffers sizes are UInt32 in F*... no overflow. *)
-      For (
-        Some (Int K.UInt32, None, [ Ident "_i", Some (InitExpr zero)]),
-        Op2 (K.Lt, Name "_i", e_size),
-        Op1 (K.PreIncr, Name "_i"),
-        Expr (Op2 (K.Assign, Index (e_array, Name "_i"), e_value)))
-=======
-      mk_for_loop "_i" (Int K.UInt) zero
+      mk_for_loop "_i" (Int K.UInt32) zero
         (Op2 (K.Lt, Name "_i", e_size))
         (Op1 (K.PreIncr, Name "_i"))
         (Expr (Op2 (K.Assign, Index (e_array, Name "_i"), e_value)))
->>>>>>> 80009f37
 
 and mk_memset_zero_initializer e_array e_size =
   Expr (Call (Name "memset", [
@@ -379,17 +370,7 @@
       let buf = mk_expr buf in
       let v = mk_expr v in
       let size = mk_expr size in
-<<<<<<< HEAD
-      (* This is an Int32 at the F* level. *)
-      [ For (
-          Some (Int K.UInt32, None, [ Ident "_i", Some (InitExpr zero)]),
-          Op2 (K.Lt, Name "_i", size),
-          Op1 (K.PreIncr, Name "_i"),
-          Expr (Op2 (K.Assign, Index (buf, Name "_i"), v)))]
-
-=======
       [ mk_for_loop_initializer buf size v ]
->>>>>>> 80009f37
 
   | While (e1, e2) ->
       [ While (mk_expr e1, mk_compound_if (mk_stmts e2)) ]
@@ -415,21 +396,6 @@
           Literal "KreMLin abort at %s:%d\\n%s\\n"; Name "__FILE__"; Name "__LINE__"; Literal (escape_string s) ]));
         Expr (Call (Name "exit", [ Constant (K.UInt8, "255") ])); ]
 
-<<<<<<< HEAD
-  | For (binder, e1, e2, e3, b) ->
-      let init_clause = match binder, e1 with
-        | { name = "_"; typ = CStar.Void }, Any ->
-            None
-        | _ ->
-            let spec, decl = mk_spec_and_declarator binder.name binder.typ in
-            let init = struct_as_initializer e1 in
-            Some (spec, None, [ decl, Some init ])
-      in
-      let e2 = mk_expr e2 in
-      let e3 = match mk_stmt e3 with [ Expr e3 ] -> e3 | _ -> assert false in
-      let b = mk_compound_if (mk_stmts b) in
-      [ For (init_clause, e2, e3, b)]
-=======
   | For (`Decl (binder, e1), e2, e3, b) ->
       let spec, decl = mk_spec_and_declarator binder.name binder.typ in
       let name = match decl with Ident name -> name | _ -> failwith "not an ident" in
@@ -438,7 +404,6 @@
       let e3 = match mk_stmt e3 with [ Expr e3 ] -> e3 | _ -> assert false in
       let b = mk_compound_if (mk_stmts b) in
       [ mk_for_loop name spec init e2 e3 b ]
->>>>>>> 80009f37
 
   | For (`Stmt e1, e2, e3, b) ->
       let e1 = match mk_stmt e1 with [ Expr e1 ] -> e1 | _ -> assert false in
