--- conflicted
+++ resolved
@@ -227,13 +227,9 @@
   (* Shall we run F* first? *)
   let filename =
     if List.length !fst_files > 0 then
-<<<<<<< HEAD
-      let f = Driver.run_fstar !arg_verify !arg_skip_extraction !fst_files in
+      let f = Driver.run_fstar !arg_verify !arg_skip_extraction !arg_skip_translation !fst_files in
       Time.tick "F*";
       f
-=======
-      Driver.run_fstar !arg_verify !arg_skip_extraction !arg_skip_translation !fst_files
->>>>>>> b39838ae
     else
       !filename
   in
