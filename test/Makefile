# A minimalistic Makefile for calling Kremlin... KOPTS is for user-defined flags
# (e.g. KOPTS="-cc clang -ccopt -fsanitize=undefined,address -ccopt -Wno-non-literal-null-conversion -Wno-unused-value")
CRYPTO		= FSTAR_HOME/examples/low-level/crypto
CRYPTO_OPTS	= -I $(CRYPTO) -I $(CRYPTO)/real
TEST_OPTS	= -add-include '"testlib.h"' -I . ../kremlib/testlib.c
KRML_BIN	= ../_build/src/Kremlin.native
KRML		= $(KRML_BIN) $(KOPTS) $(TEST_OPTS)
FILES		= \
  Hoisting.exe Flat.exe Renaming.exe Vla.exe Inline.exe \
  Private.exe ML16.exe Abbrev.exe Tuples.exe \
  DataTypesSimple.exe DataTypes.exe Parameterized.exe \
  Scope.exe Attributes.exe Unsound.exe Substitute.exe \
  InlineTest.exe Ghost1.exe Loops.exe Structs.exe \
  Recursive.exe RecursivePoly.exe Structs2.exe StringLit.exe \
<<<<<<< HEAD
  FunctionalEncoding.exe FunPtr.exe Test128.exe \
  CheckedInt.exe Polymorphic.exe GcTypes.exe BadMatch.exe
=======
  FunctionalEncoding.exe C89.exe
>>>>>>> 80009f37
EXTRA_FILES	= \
  Crypto.Symmetric.Chacha20.exe
WASM_FILES	= \
  Crypto.Symmetric.Chacha20.wasm WasmTrap.wasm
BROKEN		= \
  HigherOrder.exe

all: standalone extra

# The standalone tests don't need a source checkout of F* to run
standalone: $(FILES) $(subst .exe,.krml,$(FILES))
extra: $(EXTRA_FILES) $(subst .exe,.krml,$(EXTRA_FILES))
wasm: $(WASM_FILES) $(subst .wasm,.krml,$(EXTRA_FILES))

%.krml: %.fst
	$(KRML) $(EXTRA) -tmpdir $(subst .krml,.out,$@) -skip-translation $<
	cp $(subst .krml,.out,$@)/out.krml $@

%.exe: %.krml $(KRML_BIN)
	$(KRML) $(EXTRA) -tmpdir $(subst .exe,.out,$@) -no-prefix $* -o $@ $<
	./$@

%.wasm: EXTRA += -wasm
%.wasm: %.krml $(KRML_BIN)
	$(KRML) $(EXTRA) -tmpdir $(subst .wasm,.out,$@) $(JSFILES) -no-prefix $* $<
	cp $(wildcard ../kremlib/js/*.js) $(JSFILES) $(subst .wasm,.out,$@)
	cd $*.out && $(shell which d8) main.js
	# cd $*.out && ch -Wasm main.js

Structs2.exe: EXTRA = -wasm -d force-c -drop C,TestLib wasm-stubs.c
ML16.exe: EXTRA = ml16-native.c
Scope.exe: EXTRA = -ccopt -O3
<<<<<<< HEAD
Test128.exe: EXTRA = -fnouint128 -static-header FStar
Crypto.Symmetric.Chacha20.exe: EXTRA+=$(CRYPTO_OPTS) main-Chacha.c
HigherOrder.exe: EXTRA = -warn-error +9
=======
Crypto.Symmetric.Chacha20.exe: EXTRA=$(CRYPTO_OPTS) main-Chacha.c
C89.exe Loops.exe: EXTRA = -ccopts -Wno-long-long,-Wno-format,-pedantic -fc89 -fnouint128 \
	-fnoanonymous-unions
>>>>>>> 80009f37

.PHONY: Crypto.Symmetric.Chacha20.fst

Crypto.Symmetric.Chacha20.wasm: JSFILES=main-Chacha.js
Crypto.Symmetric.Chacha20.wasm: EXTRA+=$(CRYPTO_OPTS) -drop FStar

clean:
	rm -rf *.exe *.dSYM *.out *.wasm *.krml<|MERGE_RESOLUTION|>--- conflicted
+++ resolved
@@ -12,12 +12,8 @@
   Scope.exe Attributes.exe Unsound.exe Substitute.exe \
   InlineTest.exe Ghost1.exe Loops.exe Structs.exe \
   Recursive.exe RecursivePoly.exe Structs2.exe StringLit.exe \
-<<<<<<< HEAD
   FunctionalEncoding.exe FunPtr.exe Test128.exe \
-  CheckedInt.exe Polymorphic.exe GcTypes.exe BadMatch.exe
-=======
-  FunctionalEncoding.exe C89.exe
->>>>>>> 80009f37
+  CheckedInt.exe Polymorphic.exe GcTypes.exe BadMatch.exe C89.exe
 EXTRA_FILES	= \
   Crypto.Symmetric.Chacha20.exe
 WASM_FILES	= \
@@ -50,15 +46,12 @@
 Structs2.exe: EXTRA = -wasm -d force-c -drop C,TestLib wasm-stubs.c
 ML16.exe: EXTRA = ml16-native.c
 Scope.exe: EXTRA = -ccopt -O3
-<<<<<<< HEAD
 Test128.exe: EXTRA = -fnouint128 -static-header FStar
 Crypto.Symmetric.Chacha20.exe: EXTRA+=$(CRYPTO_OPTS) main-Chacha.c
 HigherOrder.exe: EXTRA = -warn-error +9
-=======
 Crypto.Symmetric.Chacha20.exe: EXTRA=$(CRYPTO_OPTS) main-Chacha.c
 C89.exe Loops.exe: EXTRA = -ccopts -Wno-long-long,-Wno-format,-pedantic -fc89 -fnouint128 \
 	-fnoanonymous-unions
->>>>>>> 80009f37
 
 .PHONY: Crypto.Symmetric.Chacha20.fst
 
