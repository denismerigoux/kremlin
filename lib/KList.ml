--- conflicted
+++ resolved
@@ -117,7 +117,11 @@
 let reduce f l =
   List.fold_left f (List.hd l) (List.tl l)
 
-<<<<<<< HEAD
+let one l =
+  match l with
+  | [ x ] -> x
+  | _ -> invalid_arg ("one: argument is of length " ^ string_of_int (List.length l))
+
 let rec traverse_opt (f : 'a -> 'b option) (xs : 'a list) : ('b list) option =
   match xs with
   | [] -> Some []
@@ -126,10 +130,4 @@
       | None -> None
       | Some os' -> match f o with
           | None -> None
-          | Some o' -> Some (o' :: os')
-=======
-let one l =
-  match l with
-  | [ x ] -> x
-  | _ -> invalid_arg ("one: argument is of length " ^ string_of_int (List.length l))
->>>>>>> de44b4a0
+          | Some o' -> Some (o' :: os')